package signalr

import (
	"bytes"
	"context"
	"encoding/json"
	"errors"
	"fmt"
	"os"
	"reflect"
	"sync"
	"sync/atomic"
	"time"

	"github.com/cenkalti/backoff/v4"

	"github.com/go-kit/log"
)

// ClientState is the state of the client.
type ClientState int

// Client states
//   ClientCreated
// The Client has been created and is not started yet.
//   ClientConnecting
// The Client has been started and is negotiating the connection.
//   ClientConnected
// The Client has successfully negotiated the connection and can send and receive messages.
//   ClientClosed
// The Client is not able to send and receive messages anymore and has to be started again to be able to.
const (
	ClientCreated ClientState = iota
	ClientConnecting
	ClientConnected
	ClientClosed
)

// Client is the signalR connection used on the client side.
//   Start()
// Start starts the client loop. After starting the client, the interaction with a server can be started.
// The client loop will run until the server closes the connection. If WithAutoReconnect is used, Start will
// start a new loop. To end the loop from the client side, the context passed to NewClient has to be canceled.
//  State() ClientState
// State returns the current client state.
// When WithAutoReconnect is set and the server allows reconnection, the client switches to ClientConnecting
// and tries to reach ClientConnected after the last connection has ended.
//  PushStateChanged(chan<- struct{})
// PushStateChanged pushes a new item != nil to the channel when State has changed.
//  Err() error
// Err returns the last error occurred while running the client.
// When the client goes to ClientConnecting, Err is set to nil.
//  WaitForState(ctx context.Context, waitFor ClientState) <-chan error
// WaitForState returns a channel for waiting on the Client to reach a specific ClientState.
// The channel either returns an error if ctx or the client has been canceled.
// or nil if the ClientState waitFor was reached.
//  Invoke(method string, arguments ...interface{}) <-chan InvokeResult
// Invoke invokes a method on the server and returns a channel wich will return the InvokeResult.
// When failing, InvokeResult.Error contains the client side error.
//  Send(method string, arguments ...interface{}) <-chan error
// Send invokes a method on the server but does not return a result from the server but only a channel,
// which might contain a client side error occurred while sending.
//   PullStream(method string, arguments ...interface{}) <-chan InvokeResult
// PullStream invokes a streaming method on the server and returns a channel which delivers the stream items.
// For more info about Streaming see https://github.com/dotnet/aspnetcore/blob/main/src/SignalR/docs/specs/HubProtocol.md#streaming
//   PushStreams(method string, arguments ...interface{}) <-chan error
// PushStreams pushes all items received from its arguments of type channel to the server (Upload Streaming).
// For more info about Upload Streaming see https://github.com/dotnet/aspnetcore/blob/main/src/SignalR/docs/specs/HubProtocol.md#upload-streaming
type Client interface {
	Party
	Start()
	State() ClientState
	PushStateChanged(chan<- struct{})
	Err() error
	WaitForState(ctx context.Context, waitFor ClientState) <-chan error
	Invoke(method string, arguments ...interface{}) <-chan InvokeResult
	Send(method string, arguments ...interface{}) <-chan error
	PullStream(method string, arguments ...interface{}) <-chan InvokeResult
	PushStreams(method string, arguments ...interface{}) <-chan error
}

// NewClient builds a new Client.
// When ctx is canceled, the client loop and a possible auto reconnect loop are ended.
func NewClient(ctx context.Context, options ...func(Party) error) (Client, error) {
	info, dbg := buildInfoDebugLogger(log.NewLogfmtLogger(os.Stderr), true)
	c := &client{
		state:            ClientCreated,
		stateChangeChans: make([]chan<- struct{}, 0),
		format:           "json",
		partyBase:        newPartyBase(ctx, info, dbg),
		lastID:           -1,
	}
	for _, option := range options {
		if option != nil {
			if err := option(c); err != nil {
				return nil, err
			}
		}
	}
	if c.conn == nil && c.connectionFactory == nil {
		return nil, errors.New("neither WithConnection nor WithAutoReconnect option was given")
	}
	return c, nil
}

type client struct {
	partyBase
	mx                sync.RWMutex
	conn              Connection
	connectionFactory func() (Connection, error)
	state             ClientState
	stateChangeChans  []chan<- struct{}
	err               error
	format            string
	loop              *loop
	receiver          interface{}
	lastID            int64
}

func (c *client) Start() {
	c.setState(ClientConnecting)
	boff := backoff.NewExponentialBackOff()
	go func() {
		for {
<<<<<<< HEAD
			c.mx.Lock()
			c.err = nil
			c.mx.Unlock()
			if c.State() != ClientConnecting {
				c.setState(ClientConnecting)
			}
			// Listen fo state changing to ClientConnected and signal backoff Reset then.
			stateChangeChan := make(chan struct{}, 1)
			var clientConnected int64 = 0
			c.PushStateChanged(stateChangeChan)
			go func() {
				for range stateChangeChan {
					if c.State() == ClientConnected {
						atomic.StoreInt64(&clientConnected, 1)
						return
					}
				}
			}()

			// RUN!
			err := c.run()

			c.mx.Lock()
			c.err = err
			c.mx.Unlock()
			if c.err != nil {
				c.setState(ClientError)
			}

			if c.shouldClientEnd() {
=======
			c.SetErr(nil)
			// RUN!
			err := c.run()
			if err != nil {
				c.SetErr(err)
			}
			// Canceled?
			if c.ctx.Err() != nil {
				c.mx.Lock()
				c.err = c.ctx.Err()
				c.mx.Unlock()
				// Even WithReconnect can't save the loop
>>>>>>> 3f05e6d2
				return
			}

			close(stateChangeChan)
			// When the client has connected, BackOff should be reseted
			if atomic.LoadInt64(&clientConnected) == 1 {
				boff.Reset()
			}
			// Reconnect after BackOff
			select {
			case <-time.After(boff.NextBackOff()):
			case <-c.ctx.Done():
				return
			}
			c.setState(ClientConnecting)
		}
	}()
}

func (c *client) run() error {
	// negotiate and so on
	protocol, err := c.setupConnectionAndProtocol()
	if err != nil {
		return err
	}

	loop := newLoop(c, c.conn, protocol)
	c.mx.Lock()
	c.loop = loop
	c.mx.Unlock()
	// Broadcast when loop is connected
	isLoopConnected := make(chan struct{}, 1)
	go func() {
		<-isLoopConnected
		c.setState(ClientConnected)
	}()
	// Run the loop
	err = loop.Run(isLoopConnected)
	if err != nil {
		return err
	}
	err = loop.hubConn.Close("", false) // allowReconnect value is ignored as servers never initiate a connection
	// Reset conn to allow reconnecting
	c.mx.Lock()
	c.conn = nil
	c.mx.Unlock()

	return err
}

func (c *client) shouldClientEnd() bool {
	// Canceled?
	if c.ctx.Err() != nil {
		c.mx.Lock()
		c.err = c.ctx.Err()
		c.mx.Unlock()
		c.setState(ClientError)
		return true
	}
	// Reconnecting not possible
	if c.connectionFactory == nil {
		c.setState(ClientClosed)
		return true
	}
	// Reconnecting not allowed
	if c.loop != nil && c.loop.closeMessage != nil && !c.loop.closeMessage.AllowReconnect {
		c.setState(ClientClosed)
		return true
	}
	return false
}

func (c *client) setupConnectionAndProtocol() (hubProtocol, error) {
	return func() (hubProtocol, error) {
		c.mx.Lock()
		defer c.mx.Unlock()

		if c.conn == nil {
			if c.connectionFactory == nil {
				return nil, errors.New("neither Connection nor WithAutoReconnect connectionFactory set")
			}
			var err error
			c.conn, err = c.connectionFactory()
			if err != nil {
				return nil, err
			}
		}
		protocol, err := c.processHandshake()
		if err != nil {
			return nil, err
		}

		return protocol, nil
	}()
}

func (c *client) State() ClientState {
	c.mx.RLock()
	defer c.mx.RUnlock()
	return c.state
}

func (c *client) setState(state ClientState) {
	c.mx.Lock()
	defer c.mx.Unlock()
	c.state = state
	for _, ch := range c.stateChangeChans {
		c.castStateChange(ch)
	}
}

func (c *client) PushStateChanged(ch chan<- struct{}) {
	c.mx.Lock()
	defer c.mx.Unlock()
	c.stateChangeChans = append(c.stateChangeChans, ch)
}
func (c *client) Err() error {
	c.mx.RLock()
	defer c.mx.RUnlock()
	return c.err
}

func (c *client) SetErr(err error) {
	c.mx.Lock()
	defer c.mx.Unlock()
	c.err = err
}

func (c *client) WaitForState(ctx context.Context, waitFor ClientState) <-chan error {
	ch := make(chan error, 1)
	if c.waitingIsOver(waitFor, ch) {
		close(ch)
		return ch
	}
	stateCh := make(chan struct{}, 1)
	c.PushStateChanged(stateCh)
	go func() {
		defer close(ch)
		if c.waitingIsOver(waitFor, ch) {
			return
		}
		for {
			select {
			case <-stateCh:
				if c.waitingIsOver(waitFor, ch) {
					return
				}
			case <-ctx.Done():
				ch <- ctx.Err()
				return
			case <-c.context().Done():
				ch <- fmt.Errorf("client canceled: %w", c.context().Err())
				return
			}
		}
	}()
	return ch
}

func (c *client) waitingIsOver(waitFor ClientState, ch chan<- error) bool {
	switch c.State() {
	case waitFor:
		return true
	case ClientCreated:
		ch <- errors.New("client not started. Call client.Start() before using it")
		return true
	case ClientClosed:
		ch <- fmt.Errorf("client closed. %w", c.Err())
		return true
	}
	return false
}

func (c *client) castStateChange(ch chan<- struct{}) {
	go func() {
		defer func() {
			if err := recover(); err != nil {
				c.mx.Lock()
				defer c.mx.Unlock()
				for i, cch := range c.stateChangeChans {
					if cch == ch {
						c.stateChangeChans = append(c.stateChangeChans[:i], c.stateChangeChans[i+1:]...)
						break
					}
				}
			}
		}()
		select {
		case ch <- struct{}{}:
		case <-c.ctx.Done():
		}
	}()
}

func (c *client) Invoke(method string, arguments ...interface{}) <-chan InvokeResult {
	ch := make(chan InvokeResult, 1)
	go func() {

		if err := <-c.waitForConnected(); err != nil {
			ch <- InvokeResult{Error: err}
			close(ch)
			return
		}
		id := c.loop.GetNewID()
		resultCh, errCh := c.loop.invokeClient.newInvocation(id)
		irCh := newInvokeResultChan(c.context(), resultCh, errCh)
		if err := c.loop.hubConn.SendInvocation(id, method, arguments); err != nil {
			c.loop.invokeClient.deleteInvocation(id)
			ch <- InvokeResult{Error: err}
			close(ch)
			return
		}
		go func() {
			for ir := range irCh {
				ch <- ir
			}
			close(ch)
		}()
	}()
	return ch
}

func (c *client) Send(method string, arguments ...interface{}) <-chan error {
	errCh := make(chan error, 1)
	go func() {
		if err := <-c.waitForConnected(); err != nil {
			errCh <- err
			close(errCh)
			return
		}
		id := c.loop.GetNewID()
		_, sendErrCh := c.loop.invokeClient.newInvocation(id)
		if err := c.loop.hubConn.SendInvocation(id, method, arguments); err != nil {
			c.loop.invokeClient.deleteInvocation(id)
			errCh <- err
			close(errCh)
			return
		}
		go func() {
			for ir := range sendErrCh {
				errCh <- ir
			}
			close(errCh)
		}()
	}()
	return errCh
}

func (c *client) PullStream(method string, arguments ...interface{}) <-chan InvokeResult {
	irCh := make(chan InvokeResult, 1)
	go func() {
		if err := <-c.waitForConnected(); err != nil {
			irCh <- InvokeResult{Error: err}
			close(irCh)
			return
		}
		pullCh := c.loop.PullStream(method, c.loop.GetNewID(), arguments...)
		go func() {
			for ir := range pullCh {
				irCh <- ir
				if ir.Error != nil {
					break
				}
			}
			close(irCh)
		}()
	}()
	return irCh
}

func (c *client) PushStreams(method string, arguments ...interface{}) <-chan error {
	errCh := make(chan error, 1)
	go func() {
		if err := <-c.waitForConnected(); err != nil {
			errCh <- err
			close(errCh)
			return
		}
		pushCh, err := c.loop.PushStreams(method, c.loop.GetNewID(), arguments...)
		if err != nil {
			errCh <- err
			close(errCh)
			return
		}
		go func() {
			for err := range pushCh {
				errCh <- err
			}
			close(errCh)
		}()
	}()
	return errCh
}

func (c *client) waitForConnected() <-chan error {
	return c.WaitForState(context.Background(), ClientConnected)
}

func createResultChansWithError(ctx context.Context, err error) (<-chan InvokeResult, chan error) {
	resultCh := make(chan interface{}, 1)
	errCh := make(chan error, 1)
	errCh <- err
	invokeResultChan := newInvokeResultChan(ctx, resultCh, errCh)
	close(errCh)
	close(resultCh)
	return invokeResultChan, errCh
}

func (c *client) onConnected(hubConnection) {}

func (c *client) onDisconnected(hubConnection) {}

func (c *client) invocationTarget(hubConnection) interface{} {
	return c.receiver
}

func (c *client) allowReconnect() bool {
	return false // Servers don't care?
}

func (c *client) prefixLoggers(connectionID string) (info StructuredLogger, dbg StructuredLogger) {
	if c.receiver == nil {
		return log.WithPrefix(c.info, "ts", log.DefaultTimestampUTC, "class", "Client", "connection", connectionID),
			log.WithPrefix(c.dbg, "ts", log.DefaultTimestampUTC, "class", "Client", "connection", connectionID)
	}
	var t reflect.Type = nil
	switch reflect.ValueOf(c.receiver).Kind() {
	case reflect.Ptr:
		t = reflect.ValueOf(c.receiver).Elem().Type()
	case reflect.Struct:
		t = reflect.ValueOf(c.receiver).Type()
	}
	return log.WithPrefix(c.info, "ts", log.DefaultTimestampUTC,
			"class", "Client",
			"connection", connectionID,
			"hub", t),
		log.WithPrefix(c.dbg, "ts", log.DefaultTimestampUTC,
			"class", "Client",
			"connection", connectionID,
			"hub", t)
}

func (c *client) processHandshake() (hubProtocol, error) {
	if err := c.sendHandshakeRequest(); err != nil {
		return nil, err
	}
	return c.receiveHandshakeResponse()
}

func (c *client) sendHandshakeRequest() error {
	info, dbg := c.prefixLoggers(c.conn.ConnectionID())
	request := fmt.Sprintf("{\"protocol\":\"%v\",\"version\":1}\u001e", c.format)
	ctx, cancelWrite := context.WithTimeout(c.context(), c.HandshakeTimeout())
	defer cancelWrite()
	_, err := ReadWriteWithContext(ctx,
		func() (int, error) {
			return c.conn.Write([]byte(request))
		}, func() {})
	if err != nil {
		_ = info.Log(evt, "handshake sent", "msg", request, "error", err)
		return err
	}
	_ = dbg.Log(evt, "handshake sent", "msg", request)
	return nil
}

func (c *client) receiveHandshakeResponse() (hubProtocol, error) {
	info, dbg := c.prefixLoggers(c.conn.ConnectionID())
	ctx, cancelRead := context.WithTimeout(c.context(), c.HandshakeTimeout())
	defer cancelRead()
	readJSONFramesChan := make(chan []interface{}, 1)
	go func() {
		var remainBuf bytes.Buffer
		rawHandshake, err := readJSONFrames(c.conn, &remainBuf)
		readJSONFramesChan <- []interface{}{rawHandshake, err}
	}()
	select {
	case result := <-readJSONFramesChan:
		if result[1] != nil {
			return nil, result[1].(error)
		}
		rawHandshake := result[0].([][]byte)
		response := handshakeResponse{}
		if err := json.Unmarshal(rawHandshake[0], &response); err != nil {
			// Malformed handshake
			_ = info.Log(evt, "handshake received", "msg", string(rawHandshake[0]), "error", err)
			return nil, err
		} else {
			if response.Error != "" {
				_ = info.Log(evt, "handshake received", "error", response.Error)
				return nil, errors.New(response.Error)
			}
			_ = dbg.Log(evt, "handshake received", "msg", fmtMsg(response))
			var protocol hubProtocol
			switch c.format {
			case "json":
				protocol = &jsonHubProtocol{}
			case "messagepack":
				protocol = &messagePackHubProtocol{}
			}
			if protocol != nil {
				_, pDbg := c.loggers()
				protocol.setDebugLogger(pDbg)
			}
			return protocol, nil
		}
	case <-ctx.Done():
		return nil, ctx.Err()
	}
}<|MERGE_RESOLUTION|>--- conflicted
+++ resolved
@@ -119,10 +119,9 @@
 
 func (c *client) Start() {
 	c.setState(ClientConnecting)
-	boff := backoff.NewExponentialBackOff()
 	go func() {
 		for {
-<<<<<<< HEAD
+			c.SetErr(nil)
 			c.mx.Lock()
 			c.err = nil
 			c.mx.Unlock()
@@ -144,19 +143,6 @@
 
 			// RUN!
 			err := c.run()
-
-			c.mx.Lock()
-			c.err = err
-			c.mx.Unlock()
-			if c.err != nil {
-				c.setState(ClientError)
-			}
-
-			if c.shouldClientEnd() {
-=======
-			c.SetErr(nil)
-			// RUN!
-			err := c.run()
 			if err != nil {
 				c.SetErr(err)
 			}
@@ -166,7 +152,8 @@
 				c.err = c.ctx.Err()
 				c.mx.Unlock()
 				// Even WithReconnect can't save the loop
->>>>>>> 3f05e6d2
+
+			if c.shouldClientEnd() {
 				return
 			}
 
